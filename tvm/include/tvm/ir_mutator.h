/*!
 *  Copyright (c) 2016 by Contributors
 * \file ir_mutator.h
 * \brief Defines general IRMutation pass
 */
#ifndef TVM_IR_MUTATOR_H_
#define TVM_IR_MUTATOR_H_

#include <tvm/ir_functor.h>
#include <unordered_map>
#include "./expr.h"
#include "./ir.h"

namespace TVM {
namespace ir {
/*!
 * \brief a base class for mutator to iterative mutate the IR
 *
 *  This IRMutator is implemented via Visitor Pattern.
 *  Also you can implement via IRFunctor.
 *  This enables easy extensions of possible new Node.
 *  It also makes changing return types easier.
 *
 * \note If you want to return a different type other than Expr and Stmt,
 *       Simply following the same pattern as IRMutator and create a seperate class.
 * \sa IRFunctor
 */
class TVM_DLL IRMutator {
 public:
  /*!
   * \brief mutate expression
   * \return the mutated expr
   */
  virtual Expr Mutate(Expr expr) {
    static const FMutateExpr& f = vtable_expr();
    return f(expr, expr, this);
  }
  /*!
   * \brief mutate expression
   * \return the mutated stmt
   */
  virtual Stmt Mutate(Stmt stmt) {
    static const FMutateStmt& f = vtable_stmt();
    return f(stmt, stmt, this);
  }
  /*! \brief destructor */
  virtual ~IRMutator() {}
  /*! \brief functor type of expr mutation */
  using FMutateExpr = IRFunctor<Expr(const NodeRef&, const Expr&, IRMutator*)>;
  /*! \brief functor type of stmt mutation */
  using FMutateStmt = IRFunctor<Stmt(const NodeRef&, const Stmt&, IRMutator*)>;
  /*! \return internal vtable of expr */
  static FMutateExpr& vtable_expr();  // NOLINT(*)
  /*! \return internal stmt of expr */
  static FMutateStmt& vtable_stmt();  // NOLINT(*)
  // Set of overloadable functions
  // The underscore allows Mutate not to be shadowed by inheritance
  virtual Stmt Mutate_(const LetStmt* op, const Stmt& s);
  virtual Stmt Mutate_(const AttrStmt* op, const Stmt& s);
  virtual Stmt Mutate_(const ExternModule* op, const Stmt& s);
  virtual Stmt Mutate_(const IfThenElse* op, const Stmt& s);
  virtual Stmt Mutate_(const For* op, const Stmt& s);
  virtual Stmt Mutate_(const Allocate* op, const Stmt& s);
  virtual Stmt Mutate_(const Store* op, const Stmt& s);
  virtual Stmt Mutate_(const Free* op, const Stmt& s);
  virtual Stmt Mutate_(const AssertStmt* op, const Stmt& s);
  virtual Stmt Mutate_(const ProducerConsumer* op, const Stmt& s);
  virtual Stmt Mutate_(const Provide* op, const Stmt& s);
  virtual Stmt Mutate_(const Realize* op, const Stmt& s);
  virtual Stmt Mutate_(const Prefetch* op, const Stmt& s);
  virtual Stmt Mutate_(const Block* op, const Stmt& s);
  virtual Stmt Mutate_(const Evaluate* op, const Stmt& s);
  virtual Stmt Mutate_(const KernelDef* op, const Stmt& s);
  virtual Stmt Mutate_(const KernelStmt* op, const Stmt& s);
  virtual Stmt Mutate_(const Return* op, const Stmt& s);
  virtual Stmt Mutate_(const Break* op, const Stmt& s);
  virtual Stmt Mutate_(const While* op, const Stmt& s);
  virtual Stmt Mutate_(const Reuse* op, const Stmt& s);
  virtual Stmt Mutate_(const Partition* op, const Stmt& s);
  virtual Stmt Mutate_(const Stencil* op, const Stmt& s);
<<<<<<< HEAD
=======
  virtual Stmt Mutate_(const StreamStmt* op, const Stmt& s);
>>>>>>> e322a080
  virtual Stmt Mutate_(const Print* op, const Stmt& s);

  virtual Expr Mutate_(const Variable* op, const Expr& e);
  virtual Expr Mutate_(const Load* op, const Expr& e);
  virtual Expr Mutate_(const Let* op, const Expr& e);
  virtual Expr Mutate_(const Call* op, const Expr& e);
  virtual Expr Mutate_(const Add* op, const Expr& e);
  virtual Expr Mutate_(const Sub* op, const Expr& e);
  virtual Expr Mutate_(const Mul* op, const Expr& e);
  virtual Expr Mutate_(const Div* op, const Expr& e);
  virtual Expr Mutate_(const Mod* op, const Expr& e);
  virtual Expr Mutate_(const Min* op, const Expr& e);
  virtual Expr Mutate_(const Max* op, const Expr& e);
  virtual Expr Mutate_(const EQ* op, const Expr& e);
  virtual Expr Mutate_(const NE* op, const Expr& e);
  virtual Expr Mutate_(const LT* op, const Expr& e);
  virtual Expr Mutate_(const LE* op, const Expr& e);
  virtual Expr Mutate_(const GT* op, const Expr& e);
  virtual Expr Mutate_(const GE* op, const Expr& e);
  virtual Expr Mutate_(const And* op, const Expr& e);
  virtual Expr Mutate_(const Or* op, const Expr& e);
  virtual Expr Mutate_(const Reduce* op, const Expr& e);
  virtual Expr Mutate_(const Cast* op, const Expr& e);
  virtual Expr Mutate_(const Not* op, const Expr& e);
  virtual Expr Mutate_(const Select* op, const Expr& e);
  virtual Expr Mutate_(const Ramp* op, const Expr& e);
  virtual Expr Mutate_(const Broadcast* op, const Expr& e);
  virtual Expr Mutate_(const IntImm* op, const Expr& e);
  virtual Expr Mutate_(const UIntImm* op, const Expr& e);
  virtual Expr Mutate_(const FloatImm* op, const Expr& e);
  virtual Expr Mutate_(const StringImm* op, const Expr& e);
  virtual Expr Mutate_(const Shuffle* op, const Expr& e);
  virtual Expr Mutate_(const GetBit* op, const Expr& e);
  virtual Expr Mutate_(const GetSlice* op, const Expr& e);
  virtual Expr Mutate_(const SetBit* op, const Expr& e);
  virtual Expr Mutate_(const SetSlice* op, const Expr& e);
  virtual Expr Mutate_(const Quantize* op, const Expr& e);
  virtual Expr Mutate_(const KernelExpr* op, const Expr& e);
  virtual Expr Mutate_(const StreamExpr* op, const Expr& e);
};

/*!
 * \brief recursively visit the ir in post DFS order node, and transform it
 *
 * \param node The ir to be transformed.
 * \param preorder The function called in before recursive mutation
 *          If preorder returns None, then the transform will proceed to recursive call.
 *          If preorder returns a not None Stmt/Expr, the transformer will simply return it and
 *          won't do further recursion.
 * \param postorder The function called after recursive mutation.
 *          The recursive mutation result is passed to postorder for further mutation.
 * \param only_enable List of StringImm.
 *          If it is empty, all IRNode will call preorder/postorder
 *          If it is not empty, preorder/postorder will only be called
 *          when the IRNode's type key is in the list.
 */
Stmt IRTransform(const Stmt& node,
                 const runtime::PackedFunc& preorder,
                 const runtime::PackedFunc& postorder,
                 const Array<Expr>& only_enable = {});
}  // namespace ir
}  // namespace TVM
#endif  // TVM_IR_MUTATOR_H_<|MERGE_RESOLUTION|>--- conflicted
+++ resolved
@@ -78,10 +78,7 @@
   virtual Stmt Mutate_(const Reuse* op, const Stmt& s);
   virtual Stmt Mutate_(const Partition* op, const Stmt& s);
   virtual Stmt Mutate_(const Stencil* op, const Stmt& s);
-<<<<<<< HEAD
-=======
   virtual Stmt Mutate_(const StreamStmt* op, const Stmt& s);
->>>>>>> e322a080
   virtual Stmt Mutate_(const Print* op, const Stmt& s);
 
   virtual Expr Mutate_(const Variable* op, const Expr& e);
