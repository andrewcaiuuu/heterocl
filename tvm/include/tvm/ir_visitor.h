/*!
 *  Copyright (c) 2016 by Contributors
 * \file ir_visitor.h
 * \brief Visitor to quickly visit IR trees
 */
#ifndef TVM_IR_VISITOR_H_
#define TVM_IR_VISITOR_H_

#include <tvm/ir_functor.h>
#include "./ir.h"

namespace tvm {
namespace ir {

/*!
 * \brief a base class for visitor to iterative traverse the IR
 *
 *  This IRVisitor is implemented via IRFunctor
 *  This enables extensions of possible new Node.
 *
 * \sa ExprFunctor, StmtFunctor, PostOrderVisit
 *
 * \note If you need to return values during Visit:
 *  - If it is mutation of the IR, use IRMutator
 *  - If you want to return other things, consider use ExprFunctor/StmtFunctor
 *  - Watch out for possible bug pattern if you use IRVisitor to simulate returns.
 *
 * \code
 *
 * // This is an example code to show cases for traps in IRVisitor
 * // The use case is to count number of Variables in the ir tree.
 * class MyCounter : public IRVisitor {
 *  public:
 *   int Count(const NodeRef& n) {
 *     ret_ = 0;
 *     this->Visit(n);
 *     return ret_;
 *   }
 *   void Visit_(const Variable* op) final {
 *     ret_ = 1;
 *   }
 *   void Visit_(const Add* op) final {
 *     ret_ = count(op->a) + count(op->b);
 *   }

 *  private:
 *   int ret_;
 * };
 * MyCounter counter;
 * Var x("x");
 * // this returns 2
 * CHECK_EQ(counter.Count(x + x), 2);
 * // Think what is the result of the following count
 * counter.count(Max::make(x, x));
 * // The result is actually 1
 * // This is because Visit is not overriden for Max
 * // so it simply calls Visit for the left and right children
 * // and because Count is not called, ret_ is not cleared.
 * // There can also be cases where ret_ is forgetten to be set.
 *
 * // These traps may not happen if we program carefully
 * // But it is recommended to use ExprFunctor, which allows direct
 * // return the value, this helps us to avoid such problems.
 *
 * \endcode
 */
class TVM_DLL IRVisitor {
 public:
  /*!
   * \brief recursively visit an IR node
   */
  virtual void Visit(const NodeRef& node) {
    static const FVisit& f = vtable();
    if (node.defined()) f(node, this);
  }
  /*! \brief destructor */
  virtual ~IRVisitor() {}
  /*! \brief functor type of visitor */
  using FVisit = IRFunctor<void(const NodeRef&, IRVisitor*)>;
  /*! \return internal vtable*/
  static FVisit& vtable();
  // overloadable visit function.
  virtual void Visit_(const Variable* op);
  virtual void Visit_(const LetStmt* op);
  virtual void Visit_(const AttrStmt* op);
  virtual void Visit_(const IfThenElse* op);
  virtual void Visit_(const For* op);
  virtual void Visit_(const Allocate* op);
  virtual void Visit_(const Load* op);
  virtual void Visit_(const Store* op);
  virtual void Visit_(const Let* op);
  virtual void Visit_(const Free* op);
  virtual void Visit_(const Call* op);
  virtual void Visit_(const Add* op);
  virtual void Visit_(const Sub* op);
  virtual void Visit_(const Mul* op);
  virtual void Visit_(const Div* op);
  virtual void Visit_(const Mod* op);
  virtual void Visit_(const Min* op);
  virtual void Visit_(const Max* op);
  virtual void Visit_(const EQ* op);
  virtual void Visit_(const NE* op);
  virtual void Visit_(const LT* op);
  virtual void Visit_(const LE* op);
  virtual void Visit_(const GT* op);
  virtual void Visit_(const GE* op);
  virtual void Visit_(const And* op);
  virtual void Visit_(const Or* op);
  virtual void Visit_(const Reduce* op);
  virtual void Visit_(const Cast* op);
  virtual void Visit_(const Not* op);
  virtual void Visit_(const Select* op);
  virtual void Visit_(const Ramp* op);
  virtual void Visit_(const Broadcast* op);
  virtual void Visit_(const AssertStmt* op);
  virtual void Visit_(const ProducerConsumer* op);
  virtual void Visit_(const Provide* op);
  virtual void Visit_(const Realize* op);
  virtual void Visit_(const Prefetch* op);
  virtual void Visit_(const Block* op);
  virtual void Visit_(const Evaluate* op);
  virtual void Visit_(const IntImm* op);
  virtual void Visit_(const UIntImm* op);
  virtual void Visit_(const FloatImm* op);
  virtual void Visit_(const StringImm* op);
  virtual void Visit_(const GetBit* op);
<<<<<<< HEAD
  virtual void Visit_(const Quantize* op);
=======
  virtual void Visit_(const GetSlice* op);
  virtual void Visit_(const SetBit* op);
  virtual void Visit_(const SetSlice* op);
>>>>>>> 9e307b2f
};

/*!
 * \brief recursively visit the ir in post DFS order node, apply fvisit
 * Each node is guaranteed to be visited only once.
 * \param node The ir to be visited.
 * \param fvisit The visitor function to be applied.
 */
void PostOrderVisit(const NodeRef& node, std::function<void(const NodeRef&)> fvisit);

}  // namespace ir
}  // namespace tvm

#endif  // TVM_IR_VISITOR_H_<|MERGE_RESOLUTION|>--- conflicted
+++ resolved
@@ -124,13 +124,10 @@
   virtual void Visit_(const FloatImm* op);
   virtual void Visit_(const StringImm* op);
   virtual void Visit_(const GetBit* op);
-<<<<<<< HEAD
-  virtual void Visit_(const Quantize* op);
-=======
   virtual void Visit_(const GetSlice* op);
   virtual void Visit_(const SetBit* op);
   virtual void Visit_(const SetSlice* op);
->>>>>>> 9e307b2f
+  virtual void Visit_(const Quantize* op);
 };
 
 /*!
