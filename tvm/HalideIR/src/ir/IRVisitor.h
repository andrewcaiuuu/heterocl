--- conflicted
+++ resolved
@@ -66,13 +66,10 @@
     EXPORT virtual void visit(const IfThenElse *, const Stmt &);
     EXPORT virtual void visit(const Evaluate *, const Stmt &);
     EXPORT virtual void visit(const GetBit *, const Expr &);
-<<<<<<< HEAD
+    EXPORT virtual void visit(const GetSlice *, const Expr &);
+    EXPORT virtual void visit(const SetBit *, const Expr &);
+    EXPORT virtual void visit(const SetSlice *, const Expr &);
     EXPORT virtual void visit(const Quantize *, const Expr &);
-=======
-    EXPORT virtual void visit(const GetSlice *, const Expr &);
-    EXPORT virtual void visit(const SetBit *, const Stmt &);
-    EXPORT virtual void visit(const SetSlice *, const Stmt &);
->>>>>>> 9e307b2f
 };
 
 /** A base class for algorithms that walk recursively over the IR
@@ -140,13 +137,10 @@
     EXPORT virtual void visit(const IfThenElse *, const Stmt &);
     EXPORT virtual void visit(const Evaluate *, const Stmt &);
     EXPORT virtual void visit(const GetBit *, const Expr &);
-<<<<<<< HEAD
+    EXPORT virtual void visit(const GetSlice *, const Expr &);
+    EXPORT virtual void visit(const SetBit *, const Expr &);
+    EXPORT virtual void visit(const SetSlice *, const Expr &);
     EXPORT virtual void visit(const Quantize *, const Expr &);
-=======
-    EXPORT virtual void visit(const GetSlice *, const Expr &);
-    EXPORT virtual void visit(const SetBit *, const Stmt &);
-    EXPORT virtual void visit(const SetSlice *, const Stmt &);
->>>>>>> 9e307b2f
     // @}
 };
 
