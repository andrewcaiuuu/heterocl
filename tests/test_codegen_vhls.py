import heterocl as hcl

def test_dtype():
    def test_ap_int():
        hcl.init()
        A = hcl.placeholder((1, 32), dtype=hcl.Int(3))
        B = hcl.placeholder((1, 32), dtype=hcl.UInt(3))
        C = hcl.compute(A.shape, lambda i, j: A[i][j] + B[i][j], dtype=hcl.Int(8))
        s = hcl.create_schedule([A, B, C])
        code = hcl.build(s, target='vhls')
        assert "ap_int<3>" in code
        assert "ap_uint<3>" in code
        assert "ap_int<8>" in code

    def test_ap_fixed():
        hcl.init()
        A = hcl.placeholder((1, 32), dtype=hcl.Fixed(5, 3))
        B = hcl.placeholder((1, 32), dtype=hcl.UFixed(5, 3))
        C = hcl.compute(A.shape, lambda i, j: A[i][j] + B[i][j], dtype=hcl.Fixed(7, 4))
        s = hcl.create_schedule([A, B, C])
        code = hcl.build(s, target='vhls')
        assert "ap_fixed<5, 2>" in code
        assert "ap_ufixed<5, 2>" in code
        assert "ap_fixed<7, 3>" in code

    test_ap_int()
    test_ap_fixed()

def test_pragma():
    hcl.init()
    A = hcl.placeholder((10, 32), "A")
    B = hcl.placeholder((10, 32))
    C = hcl.compute(A.shape, lambda i, j: A[i][j] + B[i][j])
    # unroll
    s1 = hcl.create_schedule([A, B, C])
    s1[C].unroll(C.axis[1], factor=4)
    code1 = hcl.build(s1, target='vhls')
    assert "#pragma HLS unroll factor=4" in code1
    # pipeline
    s2 = hcl.create_schedule([A, B, C])
    s2[C].pipeline(C.axis[0], initiation_interval=2)
    code2 = hcl.build(s2, target='vhls')
    assert "#pragma HLS pipeline II=2" in code2
    # partition
    s3 = hcl.create_schedule([A, B, C])
    s3.partition(A, hcl.Partition.Block, dim=2, factor=2)
    code3 = hcl.build(s3, target='vhls')
    assert "#pragma HLS array_partition variable=A block dim=2 factor=2" in code3

def test_set_bit():

    A = hcl.placeholder((10,), "A")
    def kernel(A):
        with hcl.Stage("S"):
            A[0][4] = 1
    s = hcl.create_schedule([A], kernel)
    code = hcl.build(s, target="vhls")
    assert "A[0][4] = 1" in code

def test_set_slice():

    A = hcl.placeholder((10,), "A")
    def kernel(A):
        with hcl.Stage("S"):
            A[0][5:1] = 1
    s = hcl.create_schedule([A], kernel)
    code = hcl.build(s, target="vhls")
    assert "A[0](4, 1) = 1" in code

def test_pack():

    def pack(A):
        return hcl.pack(A, factor=5)

    A = hcl.placeholder((40,), "A", dtype = hcl.UInt(3))
    s = hcl.create_schedule([A], pack)
    code = hcl.build(s, target="vhls")
    slice_range = "(((i * 3) + 2), (i * 3))"
    assert slice_range in code

def test_index_split():
    hcl.init()
    A = hcl.placeholder((10, 10), "A")
    B = hcl.compute(A.shape, lambda y, x: A[y][x], "B")
    s = hcl.create_schedule([A, B])
    s[B].split(B.axis[0], 5)
    code = hcl.build(s, target="vhls")
    assert "B[(x + ((y_inner + (y_outer * 5)) * 10))]" in code

def test_index_split_reshape():
    hcl.init()
    A = hcl.placeholder((10, 10), "A")
    B = hcl.compute(A.shape, lambda y, x: A[y][x], "B")
    s = hcl.create_schedule([A, B])
    s[B].split(B.axis[0], 5)
    s.reshape(B, (2, 5, 10))
    code = hcl.build(s, target="vhls")
    assert "B[(x + ((y_inner + (y_outer * 5)) * 10))]" in code

def test_index_fuse():
    hcl.init()
    A = hcl.placeholder((10, 10), "A")
    B = hcl.compute(A.shape, lambda y, x: A[y][x], "B")
    s = hcl.create_schedule([A, B])
    s[B].fuse(B.axis[0], B.axis[1])
    code = hcl.build(s, target="vhls")
    assert "B[y_x_fused]" in code

def test_binary_conv():
    hcl.init()
    A = hcl.placeholder((1, 32, 14, 14), dtype=hcl.UInt(1), name="A")
    B = hcl.placeholder((64, 32, 3, 3), dtype=hcl.UInt(1), name="B")
    rc = hcl.reduce_axis(0, 32)
    ry = hcl.reduce_axis(0, 3)
    rx = hcl.reduce_axis(0, 3)
    C = hcl.compute((1, 64, 12, 12),
        lambda nn, ff, yy, xx: hcl.sum(
            A[nn, rc, yy + ry, xx + rx] * B[ff, rc, ry, rx], axis=[rc, ry, rx]),
        dtype=hcl.UInt(8), name="C")
    s = hcl.create_schedule([A, B, C])
    s[C].split(C.axis[1], factor=5)
    code = hcl.build(s, target='vhls')
    assert "for (ap_int<32> ff_outer = 0; ff_outer < 13; ++ff_outer)" in code
    assert "for (ap_int<32> ff_inner = 0; ff_inner < 5; ++ff_inner)" in code
    assert "if (ff_inner < (64 - (ff_outer * 5)))" in code

def test_legacy_interface():
    hcl.init()
    A = hcl.placeholder((10, 10), "A")
    B = hcl.compute(A.shape, lambda y, x: A[y][x], "B")
    s = hcl.create_schedule([A, B])
    s[B].fuse(B.axis[0], B.axis[1])
    code = hcl.build(s, target="vhls")
    assert "A[10*10]" in code
    assert "B[10*10]" in code

def test_select_type_cast():
<<<<<<< HEAD
    A = hcl.placeholder((10, 10), "A")
    def kernel(A):
        return hcl.compute((8, 8), lambda y, x: 
            hcl.select(x < 4, A[y][x] + A[y+2][x+2], 0), "B")
    s = hcl.create_scheme(A, kernel)
    s = hcl.create_schedule_from_scheme(s)
    code = hcl.build(s, target="vhls")
    assert "((ap_int<33>)(((ap_int<33>)A[(x + (y * 10))])" in code
=======
    def test_imm_ops():
        A = hcl.placeholder((10, 10), "A")
        def kernel(A):
            return hcl.compute((8, 8), lambda y, x: 
                hcl.select(x < 4, A[y][x] + A[y+2][x+2], 0), "B")
        s = hcl.create_scheme(A, kernel)
        s = hcl.create_schedule_from_scheme(s)
        code = hcl.build(s, target="vhls")
        assert "((ap_int<33>)0)" in code
        assert "((ap_int<33>)(((ap_int<33>)A" in code

    def test_binary_ops():
        A = hcl.placeholder((8, 8), "A", dtype=hcl.Int(20))
        B = hcl.placeholder((8, 8), "B", dtype=hcl.Fixed(16,12))
        def kernel(A, B):
            return hcl.compute((8, 8), lambda y, x: 
                hcl.select(x < 4, A[y][x], B[y][x]), "C", dtype=hcl.Int(8))
        s = hcl.create_scheme([A, B], kernel)
        s = hcl.create_schedule_from_scheme(s)
        code = hcl.build(s, target="vhls")
        assert "(ap_fixed<32, 20>)B" in code

    def test_uint_int():
        A = hcl.placeholder((8, 8), "A", dtype=hcl.Fixed(20,12))
        B = hcl.placeholder((8, 8), "B", dtype=hcl.UFixed(16,12))
        def kernel(A, B):
            return hcl.compute((8, 8), lambda y, x: 
                hcl.select(x < 4, A[y][x], B[y][x]), "C", dtype=hcl.Int(8))
        s = hcl.create_scheme([A, B], kernel)
        s = hcl.create_schedule_from_scheme(s)
        code = hcl.build(s, target="vhls")
        assert "ap_ufixed<20, 8>)A" in code

    test_imm_ops()
    test_binary_ops()
    test_uint_int()
>>>>>>> 0bd3a941

if __name__ == '__main__':
    test_legacy_interface()
    test_select_type_cast()<|MERGE_RESOLUTION|>--- conflicted
+++ resolved
@@ -135,16 +135,6 @@
     assert "B[10*10]" in code
 
 def test_select_type_cast():
-<<<<<<< HEAD
-    A = hcl.placeholder((10, 10), "A")
-    def kernel(A):
-        return hcl.compute((8, 8), lambda y, x: 
-            hcl.select(x < 4, A[y][x] + A[y+2][x+2], 0), "B")
-    s = hcl.create_scheme(A, kernel)
-    s = hcl.create_schedule_from_scheme(s)
-    code = hcl.build(s, target="vhls")
-    assert "((ap_int<33>)(((ap_int<33>)A[(x + (y * 10))])" in code
-=======
     def test_imm_ops():
         A = hcl.placeholder((10, 10), "A")
         def kernel(A):
@@ -181,7 +171,6 @@
     test_imm_ops()
     test_binary_ops()
     test_uint_int()
->>>>>>> 0bd3a941
 
 if __name__ == '__main__':
     test_legacy_interface()
