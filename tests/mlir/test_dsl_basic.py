import heterocl as hcl
import numpy as np
import pytest


def _test_logic_op(op):
    def kernel(A, B):
        return hcl.compute(A.shape, lambda x: hcl.select(op(A[x] > 5, B[x] > 5), 0, 1))

    A = hcl.placeholder((10,))
    B = hcl.placeholder((10,))
    s = hcl.create_schedule([A, B], kernel)
    f = hcl.build(s)

    return f


def test_and():

    f = _test_logic_op(hcl.and_)

    np_A = np.random.randint(10, size=(10,))
    np_B = np.random.randint(10, size=(10,))
    np_C = np.zeros(10)

    golden_C = [0 if np_A[i] > 5 and np_B[i] > 5 else 1 for i in range(0, 10)]

    hcl_A = hcl.asarray(np_A)
    hcl_B = hcl.asarray(np_B)
    hcl_C = hcl.asarray(np_C)

    f(hcl_A, hcl_B, hcl_C)

    ret_C = hcl_C.asnumpy()
    assert np.array_equal(ret_C, golden_C)


def test_or():

    f = _test_logic_op(hcl.or_)

    np_A = np.random.randint(10, size=(10,))
    np_B = np.random.randint(10, size=(10,))
    np_C = np.zeros(10)

    golden_C = [0 if np_A[i] > 5 or np_B[i] > 5 else 1 for i in range(0, 10)]

    hcl_A = hcl.asarray(np_A)
    hcl_B = hcl.asarray(np_B)
    hcl_C = hcl.asarray(np_C)

    f(hcl_A, hcl_B, hcl_C)

    ret_C = hcl_C.asnumpy()
    assert np.array_equal(ret_C, golden_C)


def test_if():
    def kernel(A):
        with hcl.if_(A[0] > 5):
            A[0] = 5

    A = hcl.placeholder((1,))
    s = hcl.create_schedule(A, kernel)
    f = hcl.build(s)

    np_A = np.random.randint(10, size=(1,))
    golden_A = [5 if np_A[0] > 5 else np_A[0]]

    hcl_A = hcl.asarray(np_A)

    f(hcl_A)

    ret_A = hcl_A.asnumpy()
    assert np.array_equal(golden_A, ret_A)


def test_else():
    def kernel(A):
        with hcl.if_(A[0] > 5):
            A[0] = 5
        with hcl.else_():
            A[0] = -1

    A = hcl.placeholder((1,))
    s = hcl.create_schedule(A, kernel)
    f = hcl.build(s)

    np_A = np.random.randint(10, size=(1,))
    golden_A = [5 if np_A[0] > 5 else -1]

    hcl_A = hcl.asarray(np_A)

    f(hcl_A)

    ret_A = hcl_A.asnumpy()
    assert np.array_equal(golden_A, ret_A)


def test_elif():
    def kernel(A):
        with hcl.if_(A[0] > 5):
            A[0] = 5
        with hcl.elif_(A[0] > 3):
            A[0] = 3

    A = hcl.placeholder((1,))
    s = hcl.create_schedule(A, kernel)
    f = hcl.build(s)

    np_A = np.random.randint(10, size=(1,))
    golden_A = [5 if np_A[0] > 5 else (3 if np_A[0] > 3 else np_A[0])]

    hcl_A = hcl.asarray(np_A)

    f(hcl_A)

    ret_A = hcl_A.asnumpy()
    assert np.array_equal(golden_A, ret_A)


def test_cond_all():
    def kernel(A):
        with hcl.if_(A[0] > 5):
            A[0] = 5
        with hcl.elif_(A[0] > 3):
            A[0] = 3
        with hcl.else_():
            A[0] = 0

    A = hcl.placeholder((1,))
    s = hcl.create_schedule(A, kernel)
    f = hcl.build(s)

    np_A = np.random.randint(10, size=(1,))
    golden_A = [5 if np_A[0] > 5 else (3 if np_A[0] > 3 else 0)]

    hcl_A = hcl.asarray(np_A)

    f(hcl_A)

    ret_A = hcl_A.asnumpy()


def test_elif():
    def kernel(A):
        with hcl.if_(A[0] > 5):
            A[0] = 5
        with hcl.elif_(A[0] > 3):
            A[0] = 3

    A = hcl.placeholder((1,))
    s = hcl.create_schedule(A, kernel)
    f = hcl.build(s)

    np_A = np.random.randint(10, size=(1,))
    golden_A = [5 if np_A[0] > 5 else (3 if np_A[0] > 3 else np_A[0])]

    hcl_A = hcl.asarray(np_A)

    f(hcl_A)

    ret_A = hcl_A.asnumpy()


def test_for_basic():
    def kernel(A):
        with hcl.for_(0, 10) as i:
            A[i] = i

    A = hcl.placeholder((10,))
    s = hcl.create_schedule(A, kernel)
    f = hcl.build(s)

    np_A = np.random.randint(10, size=(10,))
    golden_A = [i for i in range(0, 10)]

    hcl_A = hcl.asarray(np_A)

    f(hcl_A)

    ret_A = hcl_A.asnumpy()
    assert np.array_equal(golden_A, ret_A)


def test_for_irregular_bound():
    def kernel(A):
        with hcl.for_(4, 8) as i:
            A[i] = i

    A = hcl.placeholder((10,))
    s = hcl.create_schedule(A, kernel)
    f = hcl.build(s)

    np_A = np.random.randint(10, size=(10,))
    golden_A = np.copy(np_A)
    for i in range(4, 8):
        golden_A[i] = i

    hcl_A = hcl.asarray(np_A)

    f(hcl_A)

    ret_A = hcl_A.asnumpy()
    assert np.array_equal(golden_A, ret_A)


def test_for_step_non_one():
    def kernel(A):
        with hcl.for_(0, 10, 2) as i:
            A[i] = i

    A = hcl.placeholder((10,))
    s = hcl.create_schedule(A, kernel)
    f = hcl.build(s)

    np_A = np.random.randint(10, size=(10,))
    golden_A = np.copy(np_A)
    for i in range(0, 10, 2):
        golden_A[i] = i

    hcl_A = hcl.asarray(np_A)

    f(hcl_A)

    ret_A = hcl_A.asnumpy()
    assert np.array_equal(golden_A, ret_A)


def test_for_step_negative():
    def kernel(A):
        with hcl.for_(9, -1, -1) as i:
            A[i] = i

    A = hcl.placeholder((10,))
    s = hcl.create_schedule(A, kernel)
    f = hcl.build(s)

    np_A = np.random.randint(10, size=(10,))
    golden_A = [i for i in range(0, 10)]

    hcl_A = hcl.asarray(np_A)

    f(hcl_A)

    ret_A = hcl_A.asnumpy()
    assert np.array_equal(golden_A, ret_A)


def test_for_index_casting():
    def kernel(A):
        with hcl.for_(0, 10) as i:
            with hcl.for_(i, 10) as j:
                A[j] += i

    A = hcl.placeholder((10,))
    s = hcl.create_schedule(A, kernel)
    f = hcl.build(s)

    np_A = np.zeros(10)
    golden_A = np.zeros(10)

    for i in range(0, 10):
        for j in range(i, 10):
            golden_A[j] += i

    hcl_A = hcl.asarray(np_A)

    f(hcl_A)

    ret_A = hcl_A.asnumpy()
    assert np.array_equal(golden_A, ret_A)


def test_while_basic():
    def kernel(A):
        a = hcl.scalar(0)
        with hcl.while_(a[0] < 10):
            A[a[0]] = a[0]
            a[0] += 1

    A = hcl.placeholder((10,))
    s = hcl.create_schedule(A, kernel)
    f = hcl.build(s)

    np_A = np.random.randint(10, size=(10,))
    golden_A = [i for i in range(0, 10)]

    hcl_A = hcl.asarray(np_A)

    f(hcl_A)

    ret_A = hcl_A.asnumpy()
    assert np.array_equal(golden_A, ret_A)


def test_break_in_for():
    def kernel(A):
        with hcl.for_(0, 10) as i:
            with hcl.if_(i > 5):
                hcl.break_()
            A[i] = i

    A = hcl.placeholder((10,))
    s = hcl.create_schedule(A, kernel)
    f = hcl.build(s)

    np_A = np.random.randint(10, size=(10,))
    golden_A = np.copy(np_A)
    for i in range(0, 6):
        golden_A[i] = i

    hcl_A = hcl.asarray(np_A)

    f(hcl_A)

    ret_A = hcl_A.asnumpy()
    assert np.array_equal(golden_A, ret_A)


def test_break_in_while():
    def kernel(A):
        i = hcl.scalar(0)
        with hcl.while_(True):
            with hcl.if_(i[0] > 5):
                hcl.break_()
            A[i[0]] = i[0]
            i[0] += 1

    A = hcl.placeholder((10,))
    s = hcl.create_schedule(A, kernel)
    f = hcl.build(s)

    np_A = np.random.randint(10, size=(10,))
    golden_A = np.copy(np_A)
    for i in range(0, 6):
        golden_A[i] = i

    hcl_A = hcl.asarray(np_A)

    f(hcl_A)

    ret_A = hcl_A.asnumpy()
    assert np.array_equal(golden_A, ret_A)


def test_break_multi_level():
    def kernel(A):
        with hcl.for_(0, 10) as i:
            with hcl.for_(0, 10) as j:
                with hcl.if_(j >= i):
                    hcl.break_()
                A[i] += j

    A = hcl.placeholder((10,))
    s = hcl.create_schedule(A, kernel)
    f = hcl.build(s)

    np_A = np.random.randint(10, size=(10,))
    golden_A = np.copy(np_A)
    for i in range(0, 10):
        for j in range(0, i):
            golden_A[i] += j

    hcl_A = hcl.asarray(np_A)

    f(hcl_A)

    ret_A = hcl_A.asnumpy()
    assert np.array_equal(golden_A, ret_A)


def test_get_bit_expr():

    hcl.init()

    def kernel(A):
        return hcl.compute(A.shape, lambda x: (A[x] + 1)[0])

    A = hcl.placeholder((10,))
    s = hcl.create_schedule(A, kernel)
    f = hcl.build(s)

    np_A = np.random.randint(10, size=(10,))
    np_B = np.zeros(10)
    golden = (np_A + 1) & 1
    hcl_A = hcl.asarray(np_A)
    hcl_B = hcl.asarray(np_B)

    f(hcl_A, hcl_B)

    ret = hcl_B.asnumpy()
    assert np.array_equal(golden, ret)


def test_get_bit_tensor():

    hcl.init()

    def kernel(A):
        return hcl.compute(A.shape, lambda x: A[x][0])

    A = hcl.placeholder((10,))
    s = hcl.create_schedule(A, kernel)
    f = hcl.build(s)

    np_A = np.random.randint(10, size=(10,))
    np_B = np.zeros(10)
    golden = np_A & 1
    hcl_A = hcl.asarray(np_A)
    hcl_B = hcl.asarray(np_B)

    f(hcl_A, hcl_B)

    ret = hcl_B.asnumpy()
    assert np.array_equal(golden, ret)


def test_set_bit_expr():

    hcl.init()

    def kernel(A, B):
        with hcl.for_(0, 10) as i:
            (B[i] + 1)[0] = A[i]

    A = hcl.placeholder((10,), dtype=hcl.Int(1))
    B = hcl.placeholder((10,))
    s = hcl.create_schedule([A, B], kernel)
    f = hcl.lower(s)
    assert "set_bit" in str(f)


<<<<<<< HEAD
=======
@pytest.mark.skip(reason="segfault")
>>>>>>> f6b710f0
def test_set_bit_tensor():

    hcl.init()

    def kernel(A, B):
        with hcl.for_(0, 10) as i:
            B[i][0] = A[i]

    A = hcl.placeholder((10,), dtype=hcl.Int(1))
    B = hcl.placeholder((10,))
    s = hcl.create_schedule([A, B], kernel)
    f = hcl.build(s)

    np_A = np.random.randint(1, size=(10,))
    np_B = np.random.randint(10, size=(10,))
    golden = (np_B & 0b1110) | np_A
    hcl_A = hcl.asarray(np_A)
    hcl_B = hcl.asarray(np_B)

    f(hcl_A, hcl_B)

    ret = hcl_B.asnumpy()
    assert np.array_equal(golden, ret)


def test_get_slice_expr():

    hcl.init()

    def kernel(A):
        return hcl.compute(A.shape, lambda x: (A[x] + 1)[0:2])

    A = hcl.placeholder((10,))
    s = hcl.create_schedule(A, kernel)
    f = hcl.build(s)

    np_A = np.random.randint(10, size=(10,))
    np_B = np.zeros(10)
    golden = (np_A + 1) & 0b11
    hcl_A = hcl.asarray(np_A)
    hcl_B = hcl.asarray(np_B)

    f(hcl_A, hcl_B)

    ret = hcl_B.asnumpy()
    print(ret)
    print(golden)
    assert np.array_equal(golden, ret)


def test_get_slice_tensor():

    hcl.init()

    def kernel(A):
        return hcl.compute(A.shape, lambda x: A[x][0:2])

    A = hcl.placeholder((10,))
    s = hcl.create_schedule(A, kernel)
    f = hcl.build(s)

    np_A = np.random.randint(10, size=(10,))
    np_B = np.zeros(10)
    golden = np_A & 0b11
    hcl_A = hcl.asarray(np_A)
    hcl_B = hcl.asarray(np_B)

    f(hcl_A, hcl_B)

    ret = hcl_B.asnumpy()
    assert np.array_equal(golden, ret)


<<<<<<< HEAD
@pytest.mark.skip(reason="crashes pytest")
=======
>>>>>>> f6b710f0
def test_get_slice_tensor_reverse():

    hcl.init()

    def kernel(A):
        return hcl.compute(A.shape, lambda x: (A[x][0:8]).reverse())

    A = hcl.placeholder((10,))
    s = hcl.create_schedule(A, kernel)
    f = hcl.build(s)

    np_A = np.random.randint(10, size=(10,))
    np_B = np.zeros(10)
    golden = np_A & 0xFF
    golden = golden.astype("uint8")
    hcl_A = hcl.asarray(np_A)
    hcl_B = hcl.asarray(np_B)

    f(hcl_A, hcl_B)

    ret = hcl_B.asnumpy()
    ret = ret.astype("uint8")

    for i in range(0, 10):
        x = np.unpackbits(golden[i])
        x = np.flip(x)
        y = np.unpackbits(ret[i])
        assert np.array_equal(x, y)


def test_set_slice_expr():

    hcl.init()

    def kernel(A, B):
        with hcl.for_(0, 10) as i:
            (B[i] + 1)[0:2] = A[i]

    A = hcl.placeholder((10,))
    B = hcl.placeholder((10,))
    s = hcl.create_schedule([A, B], kernel)
    f = hcl.lower(s)
    assert "set_slice" in str(f)


<<<<<<< HEAD
=======
@pytest.mark.skip(reason="segfault")
>>>>>>> f6b710f0
def test_set_slice_tensor():

    hcl.init()

    def kernel(A, B):
        with hcl.for_(0, 10) as i:
            B[i][0:2] = A[i]

    A = hcl.placeholder((10,))
    B = hcl.placeholder((10,))
    s = hcl.create_schedule([A, B], kernel)
    f = hcl.build(s)

    np_A = np.random.randint(1, size=(10,))
    print("np_A: ")
    print(np_A, end="\n\n")
    np_B = np.random.randint(10, size=(10,))
    print("np_B: ")
    print(np_B, end="\n\n")
    golden = (np_B & 0b1100) | np_A
    hcl_A = hcl.asarray(np_A)
    hcl_B = hcl.asarray(np_B)

    f(hcl_A, hcl_B)

    ret = hcl_B.asnumpy()
    print("golden: ")
    print(golden)
    print("result: ")
    print(ret)
    assert np.array_equal(golden, ret)


<<<<<<< HEAD
# test_set_slice_tensor()


=======
>>>>>>> f6b710f0
def test_set_slice_tensor_reverse():

    hcl.init(hcl.UInt(8))

    def kernel(A, B):
        with hcl.for_(0, 10) as i:
            B[i][0:8] = A[i].reverse()

    A = hcl.placeholder((10,))
    B = hcl.placeholder((10,))
    s = hcl.create_schedule([A, B], kernel)
    f = hcl.build(s)

    np_A = np.random.randint(1, size=(10,))
    np_B = np.random.randint(10, size=(10,))
    np_A = np_A.astype("uint8")
    np_B = np_B.astype("uint8")
    hcl_A = hcl.asarray(np_A)
    hcl_B = hcl.asarray(np_B)

    f(hcl_A, hcl_B)

    ret = hcl_B.asnumpy()
    ret = ret.astype("uint8")

    for i in range(0, 10):
        a = np.flip(np.unpackbits(np_A[i]))
        b = np.unpackbits(ret[i])
        assert np.array_equal(a, b)


def test_slice_op():

    hcl.init()

    def kernel(A):
        return hcl.compute(A.shape, lambda x: A[x][0:8] + A[x][8:16])

    A = hcl.placeholder((10,))
    s = hcl.create_schedule(A, kernel)
    f = hcl.build(s)

    np_A = np.random.randint(10, size=(10,))
    np_B = np.zeros(10)
    golden = (np_A & 0xFF) + ((np_A >> 8) & 0xFF)
    hcl_A = hcl.asarray(np_A)
    hcl_B = hcl.asarray(np_B)

    f(hcl_A, hcl_B)

    ret = hcl_B.asnumpy()
    assert np.array_equal(golden, ret)<|MERGE_RESOLUTION|>--- conflicted
+++ resolved
@@ -431,10 +431,6 @@
     assert "set_bit" in str(f)
 
 
-<<<<<<< HEAD
-=======
-@pytest.mark.skip(reason="segfault")
->>>>>>> f6b710f0
 def test_set_bit_tensor():
 
     hcl.init()
@@ -508,10 +504,7 @@
     assert np.array_equal(golden, ret)
 
 
-<<<<<<< HEAD
 @pytest.mark.skip(reason="crashes pytest")
-=======
->>>>>>> f6b710f0
 def test_get_slice_tensor_reverse():
 
     hcl.init()
@@ -557,10 +550,6 @@
     assert "set_slice" in str(f)
 
 
-<<<<<<< HEAD
-=======
-@pytest.mark.skip(reason="segfault")
->>>>>>> f6b710f0
 def test_set_slice_tensor():
 
     hcl.init()
@@ -594,12 +583,6 @@
     assert np.array_equal(golden, ret)
 
 
-<<<<<<< HEAD
-# test_set_slice_tensor()
-
-
-=======
->>>>>>> f6b710f0
 def test_set_slice_tensor_reverse():
 
     hcl.init(hcl.UInt(8))
