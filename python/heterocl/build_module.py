--- conflicted
+++ resolved
@@ -51,7 +51,6 @@
     """
     if schedule.is_lowered():
         raise APIError(
-<<<<<<< HEAD
             "The module has been lowered. Please apply schedule primitives before the lowering process."
         )
     # HeteroCL Transformation Pipeline
@@ -70,21 +69,6 @@
     schedule._top_func = agnostic_ir_builder.top_func
     exit_context()
 
-=======
-                "The module has been lowered. Please apply schedule primitives before the lowering process."
-            )
-    hcl_d.loop_transformation(schedule.device_module)
-    pipeline = (
-        f"func.func"
-        f"(affine-loop-normalize, cse, affine-simplify-structures)"
-    )
-    try:
-        with get_context():
-            PassManager.parse(pipeline).run(schedule.device_module)
-    except Exception as e:
-        PassWarning(str(e)).warn()
-        print(schedule.device_module)
->>>>>>> c750a0d8
     schedule.set_lowered()
     return schedule.module
 
@@ -321,7 +305,6 @@
     return hcl_module
 
 
-<<<<<<< HEAD
 def build_llvm(schedule, top_func_name="top"):
     def attach_llvm_attrs(module):
         # find top func op
@@ -336,11 +319,6 @@
         func.attributes[top_func_name] = UnitAttr.get()
         func.attributes["sym_name"] = StringAttr.get("top")
 
-=======
-def build_llvm(schedule, target=None, stmt=None):
-    # HeteroCL specific pass pipeline
-    name = 'top'
->>>>>>> c750a0d8
     with get_context() as ctx, get_location():
         if isinstance(schedule, Schedule):
             attach_llvm_attrs(schedule.module)
@@ -378,12 +356,7 @@
             print(module)
         
         hcl_d.lower_hcl_to_llvm(module, ctx)
-<<<<<<< HEAD
-
-=======
-        num_results = 0
-        
->>>>>>> c750a0d8
+
         # Add shared library
         if os.getenv("LLVM_BUILD_DIR") is not None:
             shared_libs = [
