import hcl_mlir
from hcl_mlir import GlobalInsertionPoint
from hcl_mlir.dialects import affine, builtin
from hcl_mlir.dialects import hcl as hcl_d
from hcl_mlir.dialects import scf, std
from hcl_mlir.ir import *

from .. import config
from .context import (
    ImperativeLoopDepth,
    ImperativeLoopNestCount,
    NestedCompute,
    StageName,
    UniqueName,
)
from .schedule import Schedule, Stage
from .utils import get_extra_type_hints, hcl_dtype_to_mlir
from .tensor import Tensor


class WithScope(object):
    """Auxiliary scope with"""

    def __init__(self, enter_value, exit_cb):
        self._enter_value = enter_value
        self._exit_cb = exit_cb

    def __enter__(self):
        return self._enter_value

    def __exit__(self, ptype, value, trace):
        self._exit_cb()


def any(*args):
    """Create a new experssion of the union of all conditions in the arguments"""
    if not args:
        raise ValueError("Any must take at least 1 argument")
    if len(args) == 1:
        return args[0]
    ret = hcl_mlir.OrOp(args[0], args[1])
    for i in range(2, len(args)):
        ret = hcl_mlir.OrOp(ret, args[i])
    return ret


def all(*args):
    """Create a new experssion of the intersection of all conditions in the
    arguments
    """
    if not args:
        raise ValueError("Any must take at least 1 argument")
    if len(args) == 1:
        return args[0]
    ret = hcl_mlir.AndOp(args[0], args[1])
    for i in range(2, len(args)):
        ret = hcl_mlir.AndOp(ret, args[i])
    return ret


def and_(*args):
    """Compute the logic AND between expressions."""
    return all(*args)


def or_(*args):
    """Compute the logic OR between expressions."""
    return any(*args)


def for_(begin, end, step=1, tag=""):
    """Construct a FOR loop.

    Be careful: should not be used with other compute APIs like sum
    """
    depth = ImperativeLoopDepth.get()
    count = ImperativeLoopNestCount.get()
    if tag == None:
        stage_name = StageName.get()
    else:
        stage_name = tag
    if depth == 0:
        Schedule._CurrentStage.append(Stage(stage_name))
        Schedule._TopFunction.__setattr__(stage_name, Schedule._CurrentStage[-1])
        ImperativeLoopNestCount.set(count + 1)
    ImperativeLoopDepth.set(depth + 1)

    hcl_mlir.enable_build_inplace()
<<<<<<< HEAD
    # TODO(Niansong): support loop bounds as expressions of itervar, e.g. k+1
    if isinstance(
        begin, (int, hcl_mlir.IterVar, hcl_mlir.build_ir.LoadOp)
    ) and isinstance(end, (int, hcl_mlir.IterVar, hcl_mlir.build_ir.LoadOp)):
        loop_name = UniqueName.get("loop")
        loop_handle = hcl_d.CreateLoopHandleOp(
            StringAttr.get(loop_name),
            ip=hcl_mlir.GlobalInsertionPoint.ip_stack[-depth - 1],
        )
        loop = hcl_mlir.make_affine_for(
            begin,
            end,
            step,
            name=loop_name,
            stage=stage_name,
            ip=hcl_mlir.GlobalInsertionPoint.get(),
        )
        Schedule._CurrentStage[-1].add_axis(loop_handle)
    else:
        raise RuntimeError("Not implemented")
=======
    # TODO(Niansong): loop bounds must be expressions of itervar, e.g. k+1
    loop_name = UniqueName.get("loop")
    loop_handle = hcl_d.CreateLoopHandleOp(StringAttr.get(
        loop_name), ip=hcl_mlir.GlobalInsertionPoint.ip_stack[-depth-1])
    loop = hcl_mlir.make_for(
        begin, end, step, name=loop_name, stage=stage_name, ip=hcl_mlir.GlobalInsertionPoint.get())
    Schedule._CurrentStage[-1].add_axis(loop_handle)

>>>>>>> e459a8a5
    iter_var = hcl_mlir.IterVar(loop.induction_variable, name=stage_name)
    if step < 0:
        hcl_mlir.GlobalInsertionPoint.save(loop.body)
        begin = hcl_mlir.ConstantOp("index", begin)
        iter_var = begin - iter_var
        hcl_mlir.GlobalInsertionPoint.restore()
    hcl_mlir.GlobalInsertionPoint.save(loop.body)

    def _exit_cb():
        if isinstance(loop, affine.AffineForOp):
            affine.AffineYieldOp([], ip=hcl_mlir.GlobalInsertionPoint.get())
        else:
            scf.YieldOp([], ip=hcl_mlir.GlobalInsertionPoint.get())
        hcl_mlir.GlobalInsertionPoint.restore()
        if depth == 0:
            # itself
            Schedule._CurrentStage[-1].set_output(Schedule._CurrentStage[-1])
            Schedule._CurrentStage[-1].done()
        ImperativeLoopDepth.set(ImperativeLoopDepth.get() - 1)

    return WithScope(iter_var, _exit_cb)


def if_(cond):
    """Construct an IF branch."""
    hcl_mlir.enable_build_inplace()
    if isinstance(cond, hcl_mlir.ExprOp):
        if_op = hcl_mlir.make_if(cond, ip=hcl_mlir.GlobalInsertionPoint.get())
    else:
        import ipdb

        ipdb.set_trace()
        raise RuntimeError("Not implemented")
    hcl_mlir.GlobalInsertionPoint.save(if_op.then_block)
    Schedule._IfElseStack.append(if_op)

    def _exit_cb():
        if isinstance(if_op, affine.AffineIfOp):
            affine.AffineYieldOp([], ip=hcl_mlir.GlobalInsertionPoint.get())
        else:
            scf.YieldOp([], ip=hcl_mlir.GlobalInsertionPoint.get())
        hcl_mlir.GlobalInsertionPoint.restore()

    return WithScope(None, _exit_cb)


def else_():
    """Construct an ELSE branch."""
    hcl_mlir.enable_build_inplace()
    if len(Schedule._IfElseStack) == 0:
        raise RuntimeError("There is no if_ in front of the else_ branch")
    last_if_op = Schedule._IfElseStack.pop()
    last_if_op.regions[1].blocks.append(*[])
    hcl_mlir.GlobalInsertionPoint.save(last_if_op.else_block)

    def _exit_cb():
        if isinstance(last_if_op, affine.AffineIfOp):
            affine.AffineYieldOp([], ip=hcl_mlir.GlobalInsertionPoint.get())
        else:
            scf.YieldOp([], ip=hcl_mlir.GlobalInsertionPoint.get())
        hcl_mlir.GlobalInsertionPoint.restore()

    return WithScope(None, _exit_cb)


def elif_(cond):
    """Construct an ELIF branch."""
    hcl_mlir.enable_build_inplace()
    if len(Schedule._IfElseStack) == 0:
        raise RuntimeError("There is no if_ or elif_ in front of the elif_ branch")
    last_if_op = Schedule._IfElseStack.pop()
    last_if_op.regions[1].blocks.append(*[])
    hcl_mlir.GlobalInsertionPoint.save(last_if_op.else_block)

    if isinstance(cond, hcl_mlir.ExprOp):
        if_op = hcl_mlir.make_if(cond, ip=hcl_mlir.GlobalInsertionPoint.get())
    else:
        raise RuntimeError("Not implemented")
    hcl_mlir.GlobalInsertionPoint.save(if_op.then_block)
    Schedule._IfElseStack.append(if_op)

    def _exit_cb():
        if isinstance(if_op, affine.AffineIfOp):
            affine.AffineYieldOp([], ip=hcl_mlir.GlobalInsertionPoint.get())
        else:
            scf.YieldOp([], ip=hcl_mlir.GlobalInsertionPoint.get())
        hcl_mlir.GlobalInsertionPoint.restore()
        if isinstance(last_if_op, affine.AffineIfOp):
            affine.AffineYieldOp([], ip=hcl_mlir.GlobalInsertionPoint.get())
        else:
            scf.YieldOp([], ip=hcl_mlir.GlobalInsertionPoint.get())
        hcl_mlir.GlobalInsertionPoint.restore()

    return WithScope(None, _exit_cb)


def while_(cond):
    """Construct an IF branch."""
    hcl_mlir.enable_build_inplace()
    if isinstance(cond, hcl_mlir.ExprOp):
        while_op = hcl_mlir.make_while(cond, ip=hcl_mlir.GlobalInsertionPoint.get())
    else:
        raise RuntimeError("Not implemented")
    hcl_mlir.GlobalInsertionPoint.save(while_op.after.blocks[0])

    def _exit_cb():
        scf.YieldOp([], ip=hcl_mlir.GlobalInsertionPoint.get())
        hcl_mlir.GlobalInsertionPoint.restore()

    return WithScope(None, _exit_cb)


DEF_FUNC = False


def def_(shapes, dtypes=None, ret_dtype=None, name=None, arg_names=None):
    """
    Define a HeteroCL function from a Python function.

    Actual execution order:
    (def_(shapes))(fmodule(*args))
    """

    def decorator(fmodule):
        fname = name if name is not None else fmodule.__name__
        if Schedule._TopFunction != None:
            Schedule._TopFunction.__setattr__(fname, fmodule)
        code = fmodule.__code__
        names = code.co_varnames
        if arg_names is not None:
            names = list(names)
            for i in range(len(arg_names)):
                names[i] = arg_names[i]
            names = tuple(names)
        nargs = code.co_argcount

        # prepare input types
        input_types = []
        input_elt = []
        if dtypes is None:
            dtype = config.init_dtype
            dtype = hcl_dtype_to_mlir(dtype)
            if hcl_mlir.is_unsigned_type(dtype):
                dtype = IntegerType.get_signless(dtype.width)
            for shape in shapes:
                input_elt.append(dtype)
                if shape != ():  # scalar
                    input_types.append(MemRefType.get(shape, dtype))
                else:
                    input_types.append(dtype)
        elif isinstance(dtypes, list):
            if len(dtypes) != nargs:
                raise RuntimeError(
                    "The number of data types does not match the of arguments"
                )
            for shape, dtype in zip(shapes, dtypes):
                dtype = hcl_dtype_to_mlir(dtype)
                if hcl_mlir.is_unsigned_type(dtype):
                    dtype = IntegerType.get_signless(dtype.width)
                input_elt.append(dtype)
                if shape != ():  # scalar
                    input_types.append(MemRefType.get(shape, dtype))
                else:
                    input_types.append(dtype)
        else:
            raise RuntimeError("Unrecognized dtype format")
        # prepare return types
        return_types = []
        return_elt = []
        if ret_dtype is not None:
            dtype = hcl_dtype_to_mlir(ret_dtype)
            return_elt.append(dtype)
            return_types.append(dtype)

        # create stage function
        stage_func_name = "Stage_" + fname
        # here we also put the return in the input argument,
        # since commonly in C++ we should pass the array by reference
        stage_func_op = builtin.FuncOp(
            name=stage_func_name,
            type=FunctionType.get(inputs=input_types + return_types, results=[]),
            ip=GlobalInsertionPoint.ip_stack[0],
        )
        # stage_func_op.attributes["inputs"] = StringAttr.get(
        #     ",".join([tensor.name for tensor in self.inputs]))
        stage_func_op.attributes["extra_itypes"] = StringAttr.get(
            "".join(
                [get_extra_type_hints(dtype) for dtype in input_elt]
                + [get_extra_type_hints(dtype) for dtype in return_elt]
            )
        )  # inputs & outputs
        # if self.output is not None:
        #     stage_func_op.attributes["outputs"] = StringAttr.get(
        #         self.output.op.name)
        stage_func_op.add_entry_block()

        def wrapped_func(*inputs):
            global DEF_FUNC
            DEF_FUNC = True
            hcl_mlir.enable_build_inplace()
            # call this function in the top function
            call_arglist = []
            for i, tensor in enumerate(inputs):
                call_arglist.append(tensor.result)
                if isinstance(tensor, hcl_mlir.IterVar):
                    input_types[i] = IndexType.get()
                    stage_func_op.entry_block.arguments[i].set_type(IndexType.get())
            # update function type
            stage_func_op.attributes["type"] = TypeAttr.get(
                FunctionType.get(inputs=input_types + return_types, results=[])
            )

            # update inner load/store references
            # used for recovery
            original_tensor_op = []
            for tensor, arg in zip(inputs, stage_func_op.entry_block.arguments):
                if isinstance(tensor, hcl_mlir.IterVar):
                    original_tensor_op.append(tensor.built_op)
                    tensor.op = arg
                    tensor.built_op = arg
                elif isinstance(tensor.op, hcl_mlir.TensorOp):
                    original_tensor_op.append(tensor.op.built_op)
                    tensor.op.update_op(arg)
                else:  # ComputeOp
                    original_tensor_op.append(tensor.op.output.op.built_op)
                    tensor.op.output.op.update_op(arg)
            # insertion point become the stage function inside
            GlobalInsertionPoint.save(InsertionPoint(stage_func_op.entry_block))

            # execute the original function
            fmodule(*inputs)

            # recover as top function op
            for i, tensor in enumerate(inputs):
                if isinstance(tensor, hcl_mlir.IterVar):
                    tensor.op = original_tensor_op[i]
                    tensor.built_op = original_tensor_op[i]
                elif isinstance(tensor.op, hcl_mlir.TensorOp):
                    tensor.op.update_op(original_tensor_op[i])
                else:  # ComputeOp
                    tensor.op.output.op.update_op(original_tensor_op[i])

            # recover from the subfunction
            if len(Schedule._DefFuncReturn) == 0:
                ret_op = std.ReturnOp([], ip=GlobalInsertionPoint.get())
                GlobalInsertionPoint.restore()
                # build call op
                call_op = hcl_mlir.CallOp(None, stage_func_name, call_arglist)
                call_op.built_op.attributes["inputs"] = StringAttr.get(
                    ",".join([tensor.name for tensor in inputs])
                )
            else:
                if Schedule._DefFuncReturn[0] is not None:
                    new_return_types = [Schedule._DefFuncReturn[0].dtype]
                else:
                    new_return_types = []
                stage_func_op.attributes["type"] = TypeAttr.get(
                    FunctionType.get(inputs=input_types, results=new_return_types)
                )
                GlobalInsertionPoint.restore()
                # build call op
                call_op = hcl_mlir.CallOp(
                    Schedule._DefFuncReturn[0].dtype, stage_func_name, call_arglist
                )
                call_op.built_op.attributes["inputs"] = StringAttr.get(
                    ",".join([tensor.name for tensor in inputs])
                )
                # call_op.built_op.attributes["outputs"] = StringAttr.get(
                #     Schedule._DefFuncReturn[0].name)

            DEF_FUNC = False
            return call_op

        return wrapped_func

    return decorator


def return_(expr=None):
    hcl_mlir.enable_build_inplace()
    if expr is not None:
        if DEF_FUNC:  # imperative
            expr = hcl_mlir.get_hcl_op(expr)
            Schedule._DefFuncReturn.append(expr)
            ret_op = std.ReturnOp([expr.result], ip=hcl_mlir.GlobalInsertionPoint.get())
            hcl_mlir.GlobalInsertionPoint.ip_stack[-1] = InsertionPoint(ret_op)
        elif (
            isinstance(expr, (int, float, hcl_mlir.ExprOp)) or expr.built_op == None
        ):  # declarative
            expr = hcl_mlir.get_hcl_op(expr)
            builder = hcl_mlir.ASTVisitor("build")
            builder.visit(expr)
            hcl_mlir.StoreOp(
                expr,
                Schedule._CurrentStage[-1].op.op,
                Schedule._CurrentStage[-1].op.iter_var,
            )
            ret_op = Schedule._CurrentStage[-1].op
        else:
            raise RuntimeError("Not recognized return value")
    else:
        Schedule._DefFuncReturn.append(None)
        ret_op = std.ReturnOp([], ip=hcl_mlir.GlobalInsertionPoint.get())
    return ret_op<|MERGE_RESOLUTION|>--- conflicted
+++ resolved
@@ -86,29 +86,6 @@
     ImperativeLoopDepth.set(depth + 1)
 
     hcl_mlir.enable_build_inplace()
-<<<<<<< HEAD
-    # TODO(Niansong): support loop bounds as expressions of itervar, e.g. k+1
-    if isinstance(
-        begin, (int, hcl_mlir.IterVar, hcl_mlir.build_ir.LoadOp)
-    ) and isinstance(end, (int, hcl_mlir.IterVar, hcl_mlir.build_ir.LoadOp)):
-        loop_name = UniqueName.get("loop")
-        loop_handle = hcl_d.CreateLoopHandleOp(
-            StringAttr.get(loop_name),
-            ip=hcl_mlir.GlobalInsertionPoint.ip_stack[-depth - 1],
-        )
-        loop = hcl_mlir.make_affine_for(
-            begin,
-            end,
-            step,
-            name=loop_name,
-            stage=stage_name,
-            ip=hcl_mlir.GlobalInsertionPoint.get(),
-        )
-        Schedule._CurrentStage[-1].add_axis(loop_handle)
-    else:
-        raise RuntimeError("Not implemented")
-=======
-    # TODO(Niansong): loop bounds must be expressions of itervar, e.g. k+1
     loop_name = UniqueName.get("loop")
     loop_handle = hcl_d.CreateLoopHandleOp(StringAttr.get(
         loop_name), ip=hcl_mlir.GlobalInsertionPoint.ip_stack[-depth-1])
@@ -116,7 +93,6 @@
         begin, end, step, name=loop_name, stage=stage_name, ip=hcl_mlir.GlobalInsertionPoint.get())
     Schedule._CurrentStage[-1].add_axis(loop_handle)
 
->>>>>>> e459a8a5
     iter_var = hcl_mlir.IterVar(loop.induction_variable, name=stage_name)
     if step < 0:
         hcl_mlir.GlobalInsertionPoint.save(loop.body)
