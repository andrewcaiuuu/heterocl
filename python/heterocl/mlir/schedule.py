--- conflicted
+++ resolved
@@ -1,21 +1,14 @@
 from numpy import isin
 import hcl_mlir
-<<<<<<< HEAD
+
 from hcl_mlir import GlobalInsertionPoint, get_context, get_location, ImperativeLoopNestCount, ImperativeLoopDepth, StageName
-=======
-from hcl_mlir import GlobalInsertionPoint, get_context, get_location
 from heterocl.schedule import Stage
->>>>>>> d1d06330
 
 from mlir.dialects import builtin, std
 from mlir.ir import *
 
 from .dfg import DataflowGraph
-<<<<<<< HEAD
-import contextvars
-=======
 from ..devices import Device, DevMemoryPair
->>>>>>> d1d06330
 
 
 def create_schedule(inputs, func, name=""):
@@ -49,7 +42,6 @@
                 outputs = list(ret)
             else:
                 outputs.append(ret)
-<<<<<<< HEAD
             # recompute the function type
             return_types = [v.get_memref_type() for v in outputs]
             function_type = FunctionType.get(
@@ -78,36 +70,6 @@
             ret_op = std.ReturnOp([], ip=GlobalInsertionPoint.get())
             GlobalInsertionPoint.restore()
             GlobalInsertionPoint.save(InsertionPoint(ret_op))
-=======
-        else:
-            raise RuntimeError("Function should have return value")
-
-        # recompute the function type
-        return_types = [v.get_memref_type() for v in outputs]
-        function_type = FunctionType.get(
-            inputs=func_op.type.inputs, results=return_types)
-        func_op.attributes["type"] = TypeAttr.get(function_type)
-        func_op.attributes["inputs"] = StringAttr.get(
-            ",".join([tensor.name for tensor in inputs]))
-        func_op.attributes["outputs"] = StringAttr.get(
-            ret.name)
-
-        # create block terminator
-        new_outputs = []
-        for output in outputs:
-            new_outputs.append(output.result)
-        Schedule._DataflowGraph.set_leaves(outputs)
-        assert len(new_outputs) == len(outputs)
-        ret_op = std.ReturnOp(new_outputs, ip=GlobalInsertionPoint.get())
-        GlobalInsertionPoint.restore()
-
-        # let the later schedule nodes insert before ret_op
-        #   compute1
-        #   compute2
-        #   schedule1 # inserted _before_ the point
-        #   ret_op    <- InsertionPoint
-        GlobalInsertionPoint.save(InsertionPoint(ret_op))
->>>>>>> d1d06330
 
     # let each stage's output be an attribute of the function
     for op, stage in Stage._mapping:
